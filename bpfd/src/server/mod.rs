--- conflicted
+++ resolved
@@ -10,15 +10,11 @@
 
 use anyhow::Context;
 use bpf::BpfManager;
-<<<<<<< HEAD
 use bpfd_api::{
     certs::get_tls_config,
     util::directories::CFGDIR_STATIC_PROGRAMS,
-    v1::{loader_server::LoaderServer, ProceedOn},
+    v1::{loader_server::LoaderServer, ProceedOn, ProgramType},
 };
-=======
-use bpfd_api::v1::{loader_server::LoaderServer, ProceedOn, ProgramType};
->>>>>>> 8f0a5956
 pub use config::config_from_file;
 use config::Config;
 use log::info;
